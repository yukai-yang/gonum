// Copyright ©2015 The Gonum Authors. All rights reserved.
// Use of this source code is governed by a BSD-style
// license that can be found in the LICENSE file.

package mat

import (
	"math"

	"gonum.org/v1/gonum/blas"
	"gonum.org/v1/gonum/blas/blas64"
)

var (
	symDense *SymDense

	_ Matrix           = symDense
	_ Symmetric        = symDense
	_ RawSymmetricer   = symDense
	_ MutableSymmetric = symDense
)

const (
	badSymTriangle = "mat: blas64.Symmetric not upper"
	badSymCap      = "mat: bad capacity for SymDense"
)

// SymDense is a symmetric matrix that uses dense storage. SymDense
// matrices are stored in the upper triangle.
type SymDense struct {
	mat blas64.Symmetric
	cap int
}

// Symmetric represents a symmetric matrix (where the element at {i, j} equals
// the element at {j, i}). Symmetric matrices are always square.
type Symmetric interface {
	Matrix
	// Symmetric returns the number of rows/columns in the matrix.
	Symmetric() int
}

// A RawSymmetricer can return a view of itself as a BLAS Symmetric matrix.
type RawSymmetricer interface {
	RawSymmetric() blas64.Symmetric
}

// A MutableSymmetric can set elements of a symmetric matrix.
type MutableSymmetric interface {
	Symmetric
	SetSym(i, j int, v float64)
}

// NewSymDense creates a new Symmetric matrix with n rows and columns. If data == nil,
// a new slice is allocated for the backing slice. If len(data) == n*n, data is
// used as the backing slice, and changes to the elements of the returned SymDense
// will be reflected in data. If neither of these is true, NewSymDense will panic.
// NewSymDense will panic if n is zero.
//
// The data must be arranged in row-major order, i.e. the (i*c + j)-th
// element in the data slice is the {i, j}-th element in the matrix.
// Only the values in the upper triangular portion of the matrix are used.
func NewSymDense(n int, data []float64) *SymDense {
	if n <= 0 {
		if n == 0 {
			panic(ErrZeroLength)
		}
		panic("mat: negative dimension")
	}
	if data != nil && n*n != len(data) {
		panic(ErrShape)
	}
	if data == nil {
		data = make([]float64, n*n)
	}
	return &SymDense{
		mat: blas64.Symmetric{
			N:      n,
			Stride: n,
			Data:   data,
			Uplo:   blas.Upper,
		},
		cap: n,
	}
}

// Dims returns the number of rows and columns in the matrix.
func (s *SymDense) Dims() (r, c int) {
	return s.mat.N, s.mat.N
}

// Caps returns the number of rows and columns in the backing matrix.
func (s *SymDense) Caps() (r, c int) {
	return s.cap, s.cap
}

// T returns the receiver, the transpose of a symmetric matrix.
func (s *SymDense) T() Matrix {
	return s
}

// Symmetric implements the Symmetric interface and returns the number of rows
// and columns in the matrix.
func (s *SymDense) Symmetric() int {
	return s.mat.N
}

// RawSymmetric returns the matrix as a blas64.Symmetric. The returned
// value must be stored in upper triangular format.
func (s *SymDense) RawSymmetric() blas64.Symmetric {
	return s.mat
}

// SetRawSymmetric sets the underlying blas64.Symmetric used by the receiver.
// Changes to elements in the receiver following the call will be reflected
// in the input.
//
// The supplied Symmetric must use blas.Upper storage format.
func (s *SymDense) SetRawSymmetric(mat blas64.Symmetric) {
	if mat.Uplo != blas.Upper {
		panic(badSymTriangle)
	}
	s.mat = mat
}

// Reset zeros the dimensions of the matrix so that it can be reused as the
// receiver of a dimensionally restricted operation.
//
// See the Reseter interface for more information.
func (s *SymDense) Reset() {
	// N and Stride must be zeroed in unison.
	s.mat.N, s.mat.Stride = 0, 0
	s.mat.Data = s.mat.Data[:0]
}

// Zero sets all of the matrix elements to zero.
func (s *SymDense) Zero() {
	for i := 0; i < s.mat.N; i++ {
		zero(s.mat.Data[i*s.mat.Stride+i : i*s.mat.Stride+s.mat.N])
	}
}

// IsZero returns whether the receiver is zero-sized. Zero-sized matrices can be the
// receiver for size-restricted operations. SymDense matrices can be zeroed using Reset.
func (s *SymDense) IsZero() bool {
	// It must be the case that m.Dims() returns
	// zeros in this case. See comment in Reset().
	return s.mat.N == 0
}

// reuseAs resizes an empty matrix to a n×n matrix,
// or checks that a non-empty matrix is n×n.
func (s *SymDense) reuseAs(n int) {
	if n == 0 {
		panic(ErrZeroLength)
	}
	if s.mat.N > s.cap {
		panic(badSymCap)
	}
	if s.IsZero() {
		s.mat = blas64.Symmetric{
			N:      n,
			Stride: n,
			Data:   use(s.mat.Data, n*n),
			Uplo:   blas.Upper,
		}
		s.cap = n
		return
	}
	if s.mat.Uplo != blas.Upper {
		panic(badSymTriangle)
	}
	if s.mat.N != n {
		panic(ErrShape)
	}
}

func (s *SymDense) isolatedWorkspace(a Symmetric) (w *SymDense, restore func()) {
	n := a.Symmetric()
	if n == 0 {
		panic(ErrZeroLength)
	}
	w = getWorkspaceSym(n, false)
	return w, func() {
		s.CopySym(w)
		putWorkspaceSym(w)
	}
}

// DiagView returns the diagonal as a matrix backed by the original data.
func (s *SymDense) DiagView() Diagonal {
	n := s.mat.N
	return &DiagDense{
		mat: blas64.Vector{
			N:    n,
			Inc:  s.mat.Stride + 1,
			Data: s.mat.Data[:(n-1)*s.mat.Stride+n],
		},
	}
}

func (s *SymDense) AddSym(a, b Symmetric) {
	n := a.Symmetric()
	if n != b.Symmetric() {
		panic(ErrShape)
	}
	s.reuseAs(n)

	if a, ok := a.(RawSymmetricer); ok {
		if b, ok := b.(RawSymmetricer); ok {
			amat, bmat := a.RawSymmetric(), b.RawSymmetric()
			if s != a {
				s.checkOverlap(generalFromSymmetric(amat))
			}
			if s != b {
				s.checkOverlap(generalFromSymmetric(bmat))
			}
			for i := 0; i < n; i++ {
				btmp := bmat.Data[i*bmat.Stride+i : i*bmat.Stride+n]
				stmp := s.mat.Data[i*s.mat.Stride+i : i*s.mat.Stride+n]
				for j, v := range amat.Data[i*amat.Stride+i : i*amat.Stride+n] {
					stmp[j] = v + btmp[j]
				}
			}
			return
		}
	}

	s.checkOverlapMatrix(a)
	s.checkOverlapMatrix(b)
	for i := 0; i < n; i++ {
		stmp := s.mat.Data[i*s.mat.Stride : i*s.mat.Stride+n]
		for j := i; j < n; j++ {
			stmp[j] = a.At(i, j) + b.At(i, j)
		}
	}
}

func (s *SymDense) CopySym(a Symmetric) int {
	n := a.Symmetric()
	n = min(n, s.mat.N)
	if n == 0 {
		return 0
	}
	switch a := a.(type) {
	case RawSymmetricer:
		amat := a.RawSymmetric()
		if amat.Uplo != blas.Upper {
			panic(badSymTriangle)
		}
		for i := 0; i < n; i++ {
			copy(s.mat.Data[i*s.mat.Stride+i:i*s.mat.Stride+n], amat.Data[i*amat.Stride+i:i*amat.Stride+n])
		}
	default:
		for i := 0; i < n; i++ {
			stmp := s.mat.Data[i*s.mat.Stride : i*s.mat.Stride+n]
			for j := i; j < n; j++ {
				stmp[j] = a.At(i, j)
			}
		}
	}
	return n
}

// SymRankOne performs a symetric rank-one update to the matrix a and stores
// the result in the receiver
//  s = a + alpha * x * x'
func (s *SymDense) SymRankOne(a Symmetric, alpha float64, x Vector) {
	n, c := x.Dims()
	if a.Symmetric() != n || c != 1 {
		panic(ErrShape)
	}
	s.reuseAs(n)

	if s != a {
		if rs, ok := a.(RawSymmetricer); ok {
			s.checkOverlap(generalFromSymmetric(rs.RawSymmetric()))
		}
		s.CopySym(a)
	}

	xU, _ := untranspose(x)
	if rv, ok := xU.(RawVectorer); ok {
		xmat := rv.RawVector()
		s.checkOverlap((&VecDense{mat: xmat}).asGeneral())
		blas64.Syr(alpha, xmat, s.mat)
		return
	}

	for i := 0; i < n; i++ {
		for j := i; j < n; j++ {
			s.set(i, j, s.at(i, j)+alpha*x.AtVec(i)*x.AtVec(j))
		}
	}
}

// SymRankK performs a symmetric rank-k update to the matrix a and stores the
// result into the receiver. If a is zero, see SymOuterK.
//  s = a + alpha * x * x'
func (s *SymDense) SymRankK(a Symmetric, alpha float64, x Matrix) {
	n := a.Symmetric()
	r, _ := x.Dims()
	if r != n {
		panic(ErrShape)
	}
	xMat, aTrans := untranspose(x)
	var g blas64.General
	if rm, ok := xMat.(RawMatrixer); ok {
		g = rm.RawMatrix()
	} else {
		g = DenseCopyOf(x).mat
		aTrans = false
	}
	if a != s {
		if rs, ok := a.(RawSymmetricer); ok {
			s.checkOverlap(generalFromSymmetric(rs.RawSymmetric()))
		}
		s.reuseAs(n)
		s.CopySym(a)
	}
	t := blas.NoTrans
	if aTrans {
		t = blas.Trans
	}
	blas64.Syrk(t, alpha, g, 1, s.mat)
}

// SymOuterK calculates the outer product of x with itself and stores
// the result into the receiver. It is equivalent to the matrix
// multiplication
//  s = alpha * x * x'.
// In order to update an existing matrix, see SymRankOne.
func (s *SymDense) SymOuterK(alpha float64, x Matrix) {
	n, _ := x.Dims()
	switch {
	case s.IsZero():
		s.mat = blas64.Symmetric{
			N:      n,
			Stride: n,
			Data:   useZeroed(s.mat.Data, n*n),
			Uplo:   blas.Upper,
		}
		s.cap = n
		s.SymRankK(s, alpha, x)
	case s.mat.Uplo != blas.Upper:
		panic(badSymTriangle)
	case s.mat.N == n:
		if s == x {
			w := getWorkspaceSym(n, true)
			w.SymRankK(w, alpha, x)
			s.CopySym(w)
			putWorkspaceSym(w)
		} else {
			switch r := x.(type) {
			case RawMatrixer:
				s.checkOverlap(r.RawMatrix())
			case RawSymmetricer:
				s.checkOverlap(generalFromSymmetric(r.RawSymmetric()))
			case RawTriangular:
				s.checkOverlap(generalFromTriangular(r.RawTriangular()))
			}
			// Only zero the upper triangle.
			for i := 0; i < n; i++ {
				ri := i * s.mat.Stride
				zero(s.mat.Data[ri+i : ri+n])
			}
			s.SymRankK(s, alpha, x)
		}
	default:
		panic(ErrShape)
	}
}

// RankTwo performs a symmmetric rank-two update to the matrix a and stores
// the result in the receiver
//  m = a + alpha * (x * y' + y * x')
func (s *SymDense) RankTwo(a Symmetric, alpha float64, x, y Vector) {
	n := s.mat.N
	xr, xc := x.Dims()
	if xr != n || xc != 1 {
		panic(ErrShape)
	}
	yr, yc := y.Dims()
	if yr != n || yc != 1 {
		panic(ErrShape)
	}

	if s != a {
		if rs, ok := a.(RawSymmetricer); ok {
			s.checkOverlap(generalFromSymmetric(rs.RawSymmetric()))
		}
	}

	var xmat, ymat blas64.Vector
	fast := true
	xU, _ := untranspose(x)
	if rv, ok := xU.(RawVectorer); ok {
		xmat = rv.RawVector()
		s.checkOverlap((&VecDense{mat: xmat}).asGeneral())
	} else {
		fast = false
	}
	yU, _ := untranspose(y)
	if rv, ok := yU.(RawVectorer); ok {
		ymat = rv.RawVector()
		s.checkOverlap((&VecDense{mat: ymat}).asGeneral())
	} else {
		fast = false
	}

	if s != a {
		if rs, ok := a.(RawSymmetricer); ok {
			s.checkOverlap(generalFromSymmetric(rs.RawSymmetric()))
		}
		s.reuseAs(n)
		s.CopySym(a)
	}

	if fast {
		if s != a {
			s.reuseAs(n)
			s.CopySym(a)
		}
		blas64.Syr2(alpha, xmat, ymat, s.mat)
		return
	}

	for i := 0; i < n; i++ {
		s.reuseAs(n)
		for j := i; j < n; j++ {
			s.set(i, j, a.At(i, j)+alpha*(x.AtVec(i)*y.AtVec(j)+y.AtVec(i)*x.AtVec(j)))
		}
	}
}

// ScaleSym multiplies the elements of a by f, placing the result in the receiver.
func (s *SymDense) ScaleSym(f float64, a Symmetric) {
	n := a.Symmetric()
	s.reuseAs(n)
	if a, ok := a.(RawSymmetricer); ok {
		amat := a.RawSymmetric()
		if s != a {
			s.checkOverlap(generalFromSymmetric(amat))
		}
		for i := 0; i < n; i++ {
			for j := i; j < n; j++ {
				s.mat.Data[i*s.mat.Stride+j] = f * amat.Data[i*amat.Stride+j]
			}
		}
		return
	}
	for i := 0; i < n; i++ {
		for j := i; j < n; j++ {
			s.mat.Data[i*s.mat.Stride+j] = f * a.At(i, j)
		}
	}
}

// SubsetSym extracts a subset of the rows and columns of the matrix a and stores
// the result in-place into the receiver. The resulting matrix size is
// len(set)×len(set). Specifically, at the conclusion of SubsetSym,
// s.At(i, j) equals a.At(set[i], set[j]). Note that the supplied set does not
// have to be a strict subset, dimension repeats are allowed.
func (s *SymDense) SubsetSym(a Symmetric, set []int) {
	n := len(set)
	na := a.Symmetric()
	s.reuseAs(n)
	var restore func()
	if a == s {
		s, restore = s.isolatedWorkspace(a)
		defer restore()
	}

	if a, ok := a.(RawSymmetricer); ok {
		raw := a.RawSymmetric()
		if s != a {
			s.checkOverlap(generalFromSymmetric(raw))
		}
		for i := 0; i < n; i++ {
			ssub := s.mat.Data[i*s.mat.Stride : i*s.mat.Stride+n]
			r := set[i]
			rsub := raw.Data[r*raw.Stride : r*raw.Stride+na]
			for j := i; j < n; j++ {
				c := set[j]
				if r <= c {
					ssub[j] = rsub[c]
				} else {
					ssub[j] = raw.Data[c*raw.Stride+r]
				}
			}
		}
		return
	}
	for i := 0; i < n; i++ {
		for j := i; j < n; j++ {
			s.mat.Data[i*s.mat.Stride+j] = a.At(set[i], set[j])
		}
	}
}

// SliceSym returns a new Matrix that shares backing data with the receiver.
// The returned matrix starts at {i,i} of the receiver and extends k-i rows
// and columns. The final row and column in the resulting matrix is k-1.
// SliceSym panics with ErrIndexOutOfRange if the slice is outside the
// capacity of the receiver.
func (s *SymDense) SliceSym(i, k int) Symmetric {
	sz := s.cap
	if i < 0 || sz < i || k < i || sz < k {
		panic(ErrIndexOutOfRange)
	}
	v := *s
	v.mat.Data = s.mat.Data[i*s.mat.Stride+i : (k-1)*s.mat.Stride+k]
	v.mat.N = k - i
	v.cap = s.cap - i
	return &v
}

<<<<<<< HEAD
// Trace returns the trace of the matrix.
func (s *SymDense) Trace() float64 {
	// TODO(btracey): could use internal asm sum routine.
	var v float64
	for i := 0; i < s.mat.N; i++ {
		v += s.mat.Data[i*s.mat.Stride+i]
	}
	return v
}

// GrowSquare returns the receiver expanded by n rows and n columns. If the
=======
// GrowSym returns the receiver expanded by n rows and n columns. If the
>>>>>>> 779ef2ac
// dimensions of the expanded matrix are outside the capacity of the receiver
// a new allocation is made, otherwise not. Note that the receiver itself is
// not modified during the call to GrowSquare.
func (s *SymDense) GrowSym(n int) Symmetric {
	if n < 0 {
		panic(ErrIndexOutOfRange)
	}
	if n == 0 {
		return s
	}
	var v SymDense
	n += s.mat.N
	if n > s.cap {
		v.mat = blas64.Symmetric{
			N:      n,
			Stride: n,
			Uplo:   blas.Upper,
			Data:   make([]float64, n*n),
		}
		v.cap = n
		// Copy elements, including those not currently visible. Use a temporary
		// structure to avoid modifying the receiver.
		var tmp SymDense
		tmp.mat = blas64.Symmetric{
			N:      s.cap,
			Stride: s.mat.Stride,
			Data:   s.mat.Data,
			Uplo:   s.mat.Uplo,
		}
		tmp.cap = s.cap
		v.CopySym(&tmp)
		return &v
	}
	v.mat = blas64.Symmetric{
		N:      n,
		Stride: s.mat.Stride,
		Uplo:   blas.Upper,
		Data:   s.mat.Data[:(n-1)*s.mat.Stride+n],
	}
	v.cap = s.cap
	return &v
}

// PowPSD computes a^pow where a is a positive symmetric definite matrix.
//
// PowPSD returns an error if the matrix is not  not positive symmetric definite
// or the Eigendecomposition is not successful.
func (s *SymDense) PowPSD(a Symmetric, pow float64) error {
	dim := a.Symmetric()
	s.reuseAs(dim)

	var eigen EigenSym
	ok := eigen.Factorize(a, true)
	if !ok {
		return ErrFailedEigen
	}
	values := eigen.Values(nil)
	for i, v := range values {
		if v <= 0 {
			return ErrNotPSD
		}
		values[i] = math.Pow(v, pow)
	}
	u := eigen.VectorsTo(nil)

	s.SymOuterK(values[0], u.ColView(0))

	var v VecDense
	for i := 1; i < dim; i++ {
		v.ColViewOf(u, i)
		s.SymRankOne(s, values[i], &v)
	}
	return nil
}<|MERGE_RESOLUTION|>--- conflicted
+++ resolved
@@ -515,7 +515,6 @@
 	return &v
 }
 
-<<<<<<< HEAD
 // Trace returns the trace of the matrix.
 func (s *SymDense) Trace() float64 {
 	// TODO(btracey): could use internal asm sum routine.
@@ -526,10 +525,7 @@
 	return v
 }
 
-// GrowSquare returns the receiver expanded by n rows and n columns. If the
-=======
 // GrowSym returns the receiver expanded by n rows and n columns. If the
->>>>>>> 779ef2ac
 // dimensions of the expanded matrix are outside the capacity of the receiver
 // a new allocation is made, otherwise not. Note that the receiver itself is
 // not modified during the call to GrowSquare.
